#   Copyright 2020 Google LLC

#   Licensed under the Apache License, Version 2.0 (the "License");
#   you may not use this file except in compliance with the License.
#   You may obtain a copy of the License at
#
#       http://www.apache.org/licenses/LICENSE-2.0
#
#   Unless required by applicable law or agreed to in writing, software
#   distributed under the License is distributed on an "AS IS" BASIS,
#   WITHOUT WARRANTIES OR CONDITIONS OF ANY KIND, either express or implied.
#   See the License for the specific language governing permissions and
#   limitations under the License.
"""Functions for time-evolving a wavefunction."""
from itertools import product

import numpy as np

import openfermion as of
from openfermion import givens_decomposition_square

from fqe.wavefunction import Wavefunction
from fqe.hamiltonians.diagonal_coulomb import DiagonalCoulomb


def evolve_fqe_givens(wfn: Wavefunction, u: np.ndarray) -> Wavefunction:
    """Evolve a wavefunction by u generated from a 1-body Hamiltonian.

    Args:
        wfn: 2^{n} x 1 vector.
        u: (n//2 x n//2) unitary matrix.

    Returns:
        New evolved wfn object.
    """
    rotations, diagonal = givens_decomposition_square(u.copy())
    # Iterate through each layer and time evolve by the appropriate
    # fermion operators
    for layer in rotations:
        for givens in layer:
            i, j, theta, phi = givens
            if not np.isclose(phi, 0):
                op = of.FermionOperator(((2 * j, 1), (2 * j, 0)),
                                        coefficient=-phi)
                wfn = wfn.time_evolve(1.0, op)
                op = of.FermionOperator(((2 * j + 1, 1), (2 * j + 1, 0)),
                                        coefficient=-phi)
                wfn = wfn.time_evolve(1.0, op)
            if not np.isclose(theta, 0):
                op = of.FermionOperator(
                    ((2 * i, 1),
                     (2 * j, 0)), coefficient=-1j * theta) + of.FermionOperator(
                         ((2 * j, 1), (2 * i, 0)), coefficient=1j * theta)
                wfn = wfn.time_evolve(1.0, op)
                op = of.FermionOperator(
                    ((2 * i + 1, 1), (2 * j + 1, 0)),
                    coefficient=-1j * theta) + of.FermionOperator(
                        ((2 * j + 1, 1), (2 * i + 1, 0)),
                        coefficient=1j * theta)
                wfn = wfn.time_evolve(1.0, op)

    # evolve the last diagonal phases
    for idx, final_phase in enumerate(diagonal):
        if not np.isclose(final_phase, 1.0):
            op = of.FermionOperator(((2 * idx, 1), (2 * idx, 0)),
                                    -np.angle(final_phase))
            wfn = wfn.time_evolve(1.0, op)
            op = of.FermionOperator(((2 * idx + 1, 1), (2 * idx + 1, 0)),
                                    -np.angle(final_phase))
            wfn = wfn.time_evolve(1.0, op)

    return wfn


<<<<<<< HEAD
def evolve_fqe_diagaonal_coulomb(wfn: Wavefunction, vij_mat: np.ndarray,
                                 time=1) -> Wavefunction:
=======
def evolve_fqe_givens_unrestricted(wfn: Wavefunction,
                                   u: np.ndarray) -> Wavefunction:
    """Evolve a wavefunction by u generated from a 1-body Hamiltonian.

    Args:
        wfn: 2^{n} x 1 vector.
        u: (n x n) unitary matrix.

    Returns:
        New evolved wfn object.
    """
    rotations, diagonal = givens_decomposition_square(u.copy())
    # Iterate through each layer and time evolve by the appropriate
    # fermion operators
    for layer in rotations:
        for givens in layer:
            i, j, theta, phi = givens
            if not np.isclose(phi, 0):
                op = of.FermionOperator(
                    ((j, 1), (j, 0)), coefficient=-phi
                )
                wfn = wfn.time_evolve(1.0, op)
            if not np.isclose(theta, 0):
                op = of.FermionOperator(
                    ((i, 1), (j, 0)), coefficient=-1j * theta
                ) + of.FermionOperator(
                    ((j, 1), (i, 0)), coefficient=1j * theta
                )
                wfn = wfn.time_evolve(1.0, op)

    # evolve the last diagonal phases
    for idx, final_phase in enumerate(diagonal):
        if not np.isclose(final_phase, 1.0):
            op = of.FermionOperator(
                ((idx, 1), (idx, 0)), -np.angle(final_phase)
            )
            wfn = wfn.time_evolve(1.0, op)

    return wfn


def evolve_fqe_charge_charge_unrestricted(
    wfn: Wavefunction, vij_mat: np.ndarray, time=1
) -> Wavefunction:
    r"""Utility for testing evolution of a full 2^{n} wavefunction via

    :math:`exp{-i time * \sum_{i,j}v_{i, j}n_{i}n_{j}}.`

    Args:
        wfn: fqe_wf with sdim = n
        vij_mat: List[(n x n] matrices
        time: evolution time.

    Returns:
        New evolved 2^{n} x 1 vector
    """
    nso = vij_mat.shape[0]
    for p, q in product(range(nso), repeat=2):
        fop = of.FermionOperator(((p, 1), (p, 0), (q, 1), (q, 0)),
                                 coefficient=vij_mat[p, q])
        wfn = wfn.time_evolve(time, fop)
    return wfn


def evolve_fqe_diagaonal_coulomb(
    wfn: Wavefunction, vij_mat: np.ndarray, time=1
) -> Wavefunction:
>>>>>>> a1375675
    r"""Utility for testing evolution of a full 2^{n} wavefunction via

    :math:`exp{-i time * \sum_{i,j, sigma, tau}v_{i, j}n_{i\sigma}n_{j\tau}}.`

    Args:
        wfn: 2^{n} x 1 vector.
        vij_mat: List[(n//2 x n//2)] matrices
        time: evolution time.

    Returns:
        New evolved 2^{n} x 1 vector
    """
    dc_ham = DiagonalCoulomb(vij_mat)
    return wfn.time_evolve(time, dc_ham)


def double_factor_trotter_evolution(initial_wfn: Wavefunction,
                                    basis_change_unitaries, vij_mats,
                                    deltat) -> Wavefunction:
    r"""Doubled Factorized Trotter Evolution

    Evolves an initial according to the double factorized algorithm where each
    Trotter step is determined by the strategy in arXiv:1808.02625.

    Args:
        initial_wfn: Initial wavefunction to evolve.
        basis_change_unitaries: List L + 1 unitaries. The first
            unitary is U1 :math:`e^{-iTdt}` where T is the one-electron
            component of the evolution.  he remaining unitaries are
            :math:`U_{i}U_{i-1}^{\dagger}.` All unitaries are expressed with
            respect to the number of spatial basis functions.
        vij_mats: list matrices of rho-rho interactions where
            i, j indices of the matrix index the :math:`n_{i} n_{j}` integral.
            Evolution is performed with respect to :math:`n_{i\sigma} n_{j\tau}`
            where sigma and tau are up or down electron spins--a total of 4
            Hamiltonian terms per i, j term.
        deltat: evolution time prefactor for all v_ij Hamiltonians.

    Returns:
        The final wavefunction from a single Trotter evolution.
    """
    if len(basis_change_unitaries) - 1 != len(vij_mats):
        raise ValueError(
            "number of basis changes is not consistent with len(vij)")

    intermediate_wfn = evolve_fqe_givens(initial_wfn, basis_change_unitaries[0])
    for step in range(1, len(basis_change_unitaries)):
        intermediate_wfn = evolve_fqe_diagaonal_coulomb(intermediate_wfn,
                                                        vij_mats[step - 1],
                                                        deltat)
        intermediate_wfn = evolve_fqe_givens(intermediate_wfn,
                                             basis_change_unitaries[step])

    return intermediate_wfn<|MERGE_RESOLUTION|>--- conflicted
+++ resolved
@@ -72,10 +72,6 @@
     return wfn
 
 
-<<<<<<< HEAD
-def evolve_fqe_diagaonal_coulomb(wfn: Wavefunction, vij_mat: np.ndarray,
-                                 time=1) -> Wavefunction:
-=======
 def evolve_fqe_givens_unrestricted(wfn: Wavefunction,
                                    u: np.ndarray) -> Wavefunction:
     """Evolve a wavefunction by u generated from a 1-body Hamiltonian.
@@ -143,7 +139,6 @@
 def evolve_fqe_diagaonal_coulomb(
     wfn: Wavefunction, vij_mat: np.ndarray, time=1
 ) -> Wavefunction:
->>>>>>> a1375675
     r"""Utility for testing evolution of a full 2^{n} wavefunction via
 
     :math:`exp{-i time * \sum_{i,j, sigma, tau}v_{i, j}n_{i\sigma}n_{j\tau}}.`
