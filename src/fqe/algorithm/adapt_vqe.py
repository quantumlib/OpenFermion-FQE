#   Copyright 2020 Google LLC

#   Licensed under the Apache License, Version 2.0 (the "License");
#   you may not use this file except in compliance with the License.
#   You may obtain a copy of the License at
#
#       http://www.apache.org/licenses/LICENSE-2.0
#
#   Unless required by applicable law or agreed to in writing, software
#   distributed under the License is distributed on an "AS IS" BASIS,
#   WITHOUT WARRANTIES OR CONDITIONS OF ANY KIND, either express or implied.
#   See the License for the specific language governing permissions and
#   limitations under the License.

"""Infrastructure for ADAPT VQE algorithm"""
<<<<<<< HEAD
from typing import List, Union, Dict
=======
from typing import List, Tuple, Union
>>>>>>> 0dfebcff
import copy

from itertools import product
import numpy as np
import scipy as sp

import openfermion as of
from openfermion import (make_reduced_hamiltonian,
                         InteractionOperator, )
from openfermion.chem.molecular_data import spinorb_from_spatial

from fqe.hamiltonians.restricted_hamiltonian import RestrictedHamiltonian
<<<<<<< HEAD
from fqe.hamiltonians.general_hamiltonian import General as \
    GeneralFQEHamiltonian
=======
>>>>>>> 0dfebcff
from fqe.hamiltonians.hamiltonian import Hamiltonian as ABCHamiltonian
from fqe.fqe_decorators import build_hamiltonian
from fqe.algorithm.brillouin_calculator import (
    get_fermion_op,
    two_rdo_commutator_symm,
    one_rdo_commutator_symm,
)
<<<<<<< HEAD
from fqe.algorithm.generalized_doubles_factorization import \
    doubles_factorization

import time

from uthc.thc import UTHC
from uthc.jax_givens import GivensNetwork


def valdemaro_reconstruction_functional(tpdm, n_electrons, true_opdm=None):
    """
    d3 approx = D ^ D ^ D + 3 (2C) ^ D

    tpdm has normalization (n choose 2) where n is the number of electrons

    :param tpdm: four-tensor representing the two-RDM
    :return: six-tensor reprsenting the three-RDM
    """
    opdm = (2 / (n_electrons - 1)) * np.einsum('ijjk', tpdm)
    if true_opdm is not None:
        assert np.allclose(opdm, true_opdm)

    unconnected_tpdm = of.wedge(opdm, opdm, (1, 1), (1, 1))
    unconnected_d3 = of.wedge(opdm, unconnected_tpdm, (1, 1), (2, 2))
    return 3 * of.wedge(tpdm, opdm, (2, 2), (1, 1)) - 2 * unconnected_d3
=======
from fqe.algorithm.generalized_doubles_factorization import doubles_factorization
from fqe.wavefunction import Wavefunction
>>>>>>> 0dfebcff


class OperatorPool:
    def __init__(self, norbs: int, occ: List[int], virt: List[int]):
        """
        Routines for defining operator pools

        Args:
            norbs: number of spatial orbitals
            occ: list of indices of the occupied orbitals
            virt: list of indices of the virtual orbitals
        """
        self.norbs = norbs
        self.occ = occ
        self.virt = virt
        self.op_pool: List[of.FermionOperator] = []

    def singlet_t2(self):
        """
        Generate singlet rotations
        T_{ij}^{ab} = T^(v1a, v2b)_{o1a, o2b} + T^(v1b, v2a)_{o1b, o2a} +
                      T^(v1a, v2a)_{o1a, o2a} + T^(v1b, v2b)_{o1b, o2b}

        where v1,v2 are indices of the virtual obritals and o1, o2 are
        indices of the occupied orbitals with respect to the Hartree-Fock
        reference.
        """
        for oo_i in self.occ:
            for oo_j in self.occ:
                for vv_a in self.virt:
                    for vv_b in self.virt:
                        term = of.FermionOperator()
                        for sigma, tau in product(range(2), repeat=2):
                            op = ((2 * vv_a + sigma, 1), (2 * vv_b + tau, 1),
                                  (2 * oo_j + tau, 0), (2 * oo_i + sigma, 0))
                            if (2 * vv_a + sigma == 2 * vv_b + tau or
                                    2 * oo_j + tau == 2 * oo_i + sigma):
                                continue
                            fop = of.FermionOperator(op, coefficient=0.5)
                            fop = fop - of.hermitian_conjugated(fop)
                            fop = of.normal_ordered(fop)
                            term += fop
                        self.op_pool.append(term)

    def two_body_sz_adapted(self):
        """
        Doubles generators each with distinct Sz expectation value.

        G^{isigma, jtau, ktau, lsigma) for sigma, tau in 0, 1
        """
        for i, j, k, l in product(range(self.norbs), repeat=4):
            if i != j and k != l:
                op_aa = ((2 * i, 1), (2 * j, 1), (2 * k, 0), (2 * l, 0))
                op_bb = ((2 * i + 1, 1), (2 * j + 1, 1), (2 * k + 1, 0),
                         (2 * l + 1, 0))
                fop_aa = of.FermionOperator(op_aa)
                fop_aa = fop_aa - of.hermitian_conjugated(fop_aa)
                fop_bb = of.FermionOperator(op_bb)
                fop_bb = fop_bb - of.hermitian_conjugated(fop_bb)
                fop_aa = of.normal_ordered(fop_aa)
                fop_bb = of.normal_ordered(fop_bb)
                self.op_pool.append(fop_aa)
                self.op_pool.append(fop_bb)

            op_ab = ((2 * i, 1), (2 * j + 1, 1), (2 * k + 1, 0), (2 * l, 0))
            fop_ab = of.FermionOperator(op_ab)
            fop_ab = fop_ab - of.hermitian_conjugated(fop_ab)
            fop_ab = of.normal_ordered(fop_ab)
            if not np.isclose(fop_ab.induced_norm(), 0):
                self.op_pool.append(fop_ab)

    def one_body_sz_adapted(self):
        # alpha-alpha rotation
        # beta-beta rotation
        for i, j in product(range(self.norbs), repeat=2):
            if i > j:
                op_aa = ((2 * i, 1), (2 * j, 0))
                op_bb = ((2 * i + 1, 1), (2 * j + 1, 0))
                fop_aa = of.FermionOperator(op_aa)
                fop_aa = fop_aa - of.hermitian_conjugated(fop_aa)
                fop_bb = of.FermionOperator(op_bb)
                fop_bb = fop_bb - of.hermitian_conjugated(fop_bb)
                fop_aa = of.normal_ordered(fop_aa)
                fop_bb = of.normal_ordered(fop_bb)
                self.op_pool.append(fop_aa)
                self.op_pool.append(fop_bb)


class SumOfSquaresTrotter:

    def __init__(self, fop_list: List[of.FermionOperator], sdim: int,
                 trotterization: int):
        """
        A Collection of Two-body operators that can be implemented exactly
        because they are all squares of normal operators.  The list is a
        sum of antihermitian operators that are to be implemented with the
        same evolution coefficient
        """
        self.fops = fop_list
        self.sdim = sdim
        self.trotterization = trotterization

    def build_fqe_hamiltonians(self):
        fqe_fops = []
        for fop in self.fops:
            fqe_fops.append(build_hamiltonian(1j * fop, self.sdim,
                                             conserve_number=True))
        self.fqe_fops = fqe_fops


class ADAPT:
    def __init__(self, oei: np.ndarray, tei: np.ndarray, operator_pool,
                 n_alpha: int, n_beta: int,
                 iter_max=30, verbose=True, stopping_epsilon=1.0E-3,
                 delta_e_eps=1.0E-6
                 ):
        """
        ADAPT-VQE object.

        Args:
            oei: one electron integrals in the spatial basis
            tei: two-electron integrals in the spatial basis
            operator_pool: Object with .op_pool that is a list of antihermitian
                           FermionOperators
            n_alpha: Number of alpha-electrons
            n_beta: Number of beta-electrons
            iter_max: Maximum ADAPT-VQE steps to take
            verbose: Print the iteration information
            stopping_epsilon: define the <[G, H]> value that triggers stopping

        """
        elec_hamil = RestrictedHamiltonian(
            (oei, np.einsum("ijlk", -0.5 * tei))
        )
        soei, stei = spinorb_from_spatial(oei, tei)
        astei = np.einsum('ijkl', stei) - np.einsum('ijlk', stei)
        molecular_hamiltonian = InteractionOperator(
            0, soei, 0.25 * astei)

        reduced_ham = make_reduced_hamiltonian(molecular_hamiltonian,
                                               n_alpha + n_beta)
        self.reduced_ham = reduced_ham
        self.k2_ham = of.get_fermion_operator(reduced_ham)
        self.k2_fop = build_hamiltonian(self.k2_ham, elec_hamil.dim(),
                                        conserve_number=True)
        self.elec_hamil = elec_hamil
        self.iter_max = iter_max
        self.sdim = elec_hamil.dim()
        # change to use multiplicity to derive this for open shell
        self.nalpha = n_alpha
        self.nbeta = n_beta
        self.sz = self.nalpha - self.nbeta
        self.nele = self.nalpha + self.nbeta
        self.verbose = verbose
        self.operator_pool = operator_pool
        self.stopping_eps = stopping_epsilon
        self.delta_e_eps = delta_e_eps

<<<<<<< HEAD
    def vbc(self, initial_wf: fqe.Wavefunction,
            update_rank=None,
=======
    def vbc(self, initial_wf: Wavefunction, update_rank=None,
>>>>>>> 0dfebcff
            opt_method: str='L-BFGS-B',
            opt_options: Dict={},
            num_opt_var=None,
            v_reconstruct=False,
            trotterize_lr=False,
            group_trotter_steps=True,
            trotterization=1,
            update_utc=None
            ):
        """The variational Brillouin condition method

        Solve for the 2-body residual and then variationally determine
        the step size.  This exact simulation cannot be implemented without
        Trotterization.  A proxy for the approximate evolution is the update_
        rank pameter which limites the rank of the residual.

        Args:
            initial_wf: initial wavefunction
            update_rank: rank of residual to truncate via first factorization
                         of the residual matrix <[Gamma_{lk}^{ij}, H]>
            opt_method: scipy optimizer name
            num_opt_var: Number of optimization variables to consider
            v_reconstruct: use valdemoro reconstruction of 3-RDM to calculate
                           the residual
            group_trotter_steps: All low-rank steps get a single variational
                                 parameter.  This should be True unless you
                                 want 4x * singular vectors worth of parameters.
                                 You probably don't want that.
            trotterization: How many trotter steps to implement the Trotterized
                            two-body gradient term with
            update_utc: None or integer on how many tensor factor terms
                        should be fit.  Each tensor factor is an O(N) depth
                        circuit.
        """
        self.num_opt_var = num_opt_var
        nso = 2 * self.sdim
        operator_pool = []
<<<<<<< HEAD
        operator_pool_fqe = []
        existing_parameters = []
        self.energies = [initial_wf.expectationValue(self.k2_fop)]
=======
        operator_pool_fqe: List[ABCHamiltonian] = []
        existing_parameters: List[float] = []
        self.energies = []
>>>>>>> 0dfebcff
        self.residuals = []
        iteration = 0
        while iteration < self.iter_max:
            # get current wavefunction
            wf = copy.deepcopy(initial_wf)
            for fqe_op, coeff in zip(operator_pool_fqe, existing_parameters):
                # fqe_op = build_hamiltonian(1j * op, self.sdim,
                #                            conserve_number=True)
                if isinstance(fqe_op, SumOfSquaresTrotter):
                    # this is for SumOfSquaresTrotter
                    for dm in range(fqe_op.trotterization):
                        for sos_op in fqe_op.fqe_fops:
                            wf = wf.time_evolve(coeff / fqe_op.trotterization,
                                                sos_op)
                else:
                    wf = wf.time_evolve(coeff, fqe_op)

            # calculate rdms for grad
<<<<<<< HEAD
            opdm, tpdm = wf.sector((self.nele, self.sz)).get_openfermion_rdms()
            if v_reconstruct:
                d3 = 6 * valdemaro_reconstruction_functional(tpdm / 2, self.nele)
            else:
                d3 = wf.sector((self.nele, self.sz)).get_three_pdm()
=======
            _, tpdm = wf.sector((self.nele, self.sz)).get_openfermion_rdms()
            d3 = wf.sector((self.nele, self.sz)).get_three_pdm()
>>>>>>> 0dfebcff
            # get ACSE Residual and 2-RDM gradient
            acse_residual = two_rdo_commutator_symm(
                self.reduced_ham.two_body_tensor, tpdm,
                d3)

            if update_rank:
                if update_rank % 2 != 0:
                    raise ValueError("Update rank must be an even number")

                new_residual = np.zeros_like(acse_residual)
                for p, q, r, s in product(range(nso), repeat=4):
                    new_residual[p, q, r, s] = (acse_residual[p, q, r, s] -
                                                acse_residual[s, r, q, p]) / 2

                ul, vl, _ = doubles_factorization(new_residual, eig_cutoff=update_rank)

                if trotterize_lr:
                    fop = []
                    # add back in tbe 1-body term after all sum-of-squares terms
                    assert of.is_hermitian(1j * one_body_op)
                    if not np.isclose((1j * one_body_op).induced_norm(), 0):
                        # enforce symmetry in one-body sector
                        one_body_residual[::2, ::2] = 0.5 * \
                    (one_body_residual[::2, ::2] + one_body_residual[1::2, 1::2])
                        one_body_residual[1::2, 1::2] = one_body_residual[::2, ::2]
                        fop.extend([get_fermion_op(one_body_residual)])

                    for ll in range(len(ul)):
                        Smat = ul[ll] + vl[ll]
                        Dmat = ul[ll] - vl[ll]
                        op1mat = Smat + 1j * Smat.T
                        op2mat = Smat - 1j * Smat.T
                        op3mat = Dmat + 1j * Dmat.T
                        op4mat = Dmat - 1j * Dmat.T
                        new_fop1 = np.zeros((nso, nso, nso, nso),
                                            dtype=np.complex128)
                        new_fop2 = np.zeros((nso, nso, nso, nso),
                                            dtype=np.complex128)
                        new_fop3 = np.zeros((nso, nso, nso, nso),
                                            dtype=np.complex128)
                        new_fop4 = np.zeros((nso, nso, nso, nso),
                                            dtype=np.complex128)
                        for p, q, r, s in product(range(nso), repeat=4):
                            new_fop1[p, q, r, s] += op1mat[p, s] * op1mat[q, r]
                            new_fop2[p, q, r, s] += op2mat[p, s] * op2mat[q, r]
                            new_fop3[p, q, r, s] -= op3mat[p, s] * op3mat[q, r]
                            new_fop4[p, q, r, s] -= op4mat[p, s] * op4mat[q, r]
                        new_fop1 *= (1 / 16)
                        new_fop2 *= (1 / 16)
                        new_fop3 *= (1 / 16)
                        new_fop4 *= (1 / 16)

                        fop.extend([get_fermion_op(new_fop1),
                               get_fermion_op(new_fop2),
                               get_fermion_op(new_fop3),
                               get_fermion_op(new_fop4)])

                    if group_trotter_steps:
                        fop = [SumOfSquaresTrotter(fop, self.sdim,
                                                   trotterization=trotterization)]

                else:
                    lr_new_residual = np.zeros_like(new_residual)
                    for p, q, r, s in product(range(nso), repeat=4):
                        for ll in range(len(ul)):
                            lr_new_residual[p, q, r, s] += ul[ll][p, s] * \
                                                           vl[ll][q, r]

                    if np.isclose(update_rank, nso**2):
                        assert np.allclose(lr_new_residual, new_residual)

                    fop = [get_fermion_op(new_residual)]
                    if not of.is_hermitian(1j * fop[0]):
                        print(fop)
                        print()
                        print(of.normal_ordered(fop - of.hermitian_conjugated(fop)))
                        raise AssertionError("generator is not antihermitian")
            elif update_utc:
                fop = []
                one_body_residual = -np.einsum('pqrq->pr',
                                               acse_residual)
                one_body_op = get_fermion_op(one_body_residual)
                assert of.is_hermitian(1j * one_body_op)
                if not np.isclose((1j * one_body_op).induced_norm(), 0):
                    # enforce symmetry in one-body sector
                    one_body_residual[::2, ::2] = 0.5 * \
                                                  (one_body_residual[::2,
                                                   ::2] + one_body_residual[
                                                          1::2, 1::2])
                    one_body_residual[1::2, 1::2] = one_body_residual[::2, ::2]
                    fop.extend([get_fermion_op(one_body_residual)])

                # givens = GivensNetwork(dim=nso)
                # uthc = UTHC(t2_amplitudes=acse_residual, dim=nso,
                #             rank=update_utc, givens_network=givens)
                # uthc.optimize()
                # param_mats = uthc.params_to_mats(uthc.optimized_params)
                # for u, jj in param_mats:
                #     gt = np.array(uthc.guess_tensor([[u, jj]]))
                #     fop_t = get_fermion_op(gt)
                #     assert of.is_hermitian(1j * fop_t)
                #     fop.extend([get_fermion_op(gt)])

                from fqe.algorithm.generalized_doubles_factorization import doubles_factorization2
                Zlp, Zlm, Zl, one_body_residual = doubles_factorization2(
                    acse_residual)
                for ll in range(update_utc):
                    op1mat = Zlp[ll]
                    op2mat = Zlm[ll]
                    w1, v1 = sp.linalg.schur(op1mat)
                    w1 = np.diagonal(w1)
                    v1c = v1.conj()
                    w2, v2 = sp.linalg.schur(op2mat)
                    w2 = np.diagonal(w2)
                    v2c = v2.conj()
                    oww1 = np.outer(w1, w1)
                    oww2 = np.outer(w2, w2)

                    new_generator = np.einsum('pi,si,ij,qj,rj->pqrs', v1,
                                                 v1c,
                                                 (1 / 4) * oww1, v1, v1c) + \
                                       np.einsum('pi,si,ij,qj,rj->pqrs', v2,
                                                 v2c,
                                                 (1 / 4) * oww2, v2, v2c)
                    fop.extend([get_fermion_op(new_generator)])

                # construct the fop to add to the pool
                # Since we are doing tensor fitting  we don't want to do
                # trotterization. Thus =1.
                fop = [SumOfSquaresTrotter(fop, self.sdim, trotterization=1)]
            else:
                fop = [get_fermion_op(acse_residual)]

            operator_pool.extend(fop)
            fqe_ops = []
            for f_op in fop:
                if isinstance(f_op, ABCHamiltonian):
                    fqe_ops.append(f_op)
                elif isinstance(f_op, SumOfSquaresTrotter):
                    f_op.build_fqe_hamiltonians()
                    fqe_ops.append(f_op)
                else:
                    fqe_ops.append(build_hamiltonian(1j * f_op, self.sdim,
                                       conserve_number=True))

            operator_pool_fqe.extend(fqe_ops)
            existing_parameters.extend([0] * len(fop))

            if self.num_opt_var is not None and group_trotter_steps is False:
                if len(operator_pool_fqe) < self.num_opt_var:
                    pool_to_op = operator_pool_fqe
                    params_to_op = existing_parameters
                    current_wf = copy.deepcopy(initial_wf)
                else:
                    pool_to_op = operator_pool_fqe[-self.num_opt_var:]
                    params_to_op = existing_parameters[-self.num_opt_var:]
                    current_wf = copy.deepcopy(initial_wf)
                    for fqe_op, coeff in zip(operator_pool_fqe[:-self.num_opt_var],
                                             existing_parameters[:-self.num_opt_var]):
                        current_wf = current_wf.time_evolve(coeff, fqe_op)
                    # print("partial Eval iterate energy ", current_wf.expectationValue(self.elec_hamil))
                    temp_cwf = copy.deepcopy(current_wf)
                    for fqe_op, coeff in zip(pool_to_op, params_to_op):
                        if np.isclose(coeff, 0):
                            continue
                        temp_cwf = temp_cwf.time_evolve(coeff, fqe_op)

                new_parameters, current_e = self.optimize_param(pool_to_op,
                                                     params_to_op,
                                                     current_wf, opt_method, opt_options=opt_options)

                if len(operator_pool_fqe) < self.num_opt_var:
                    existing_parameters = new_parameters.tolist()
                else:
                    existing_parameters[-self.num_opt_var:] = new_parameters.tolist()
            else:
                new_parameters, current_e = self.optimize_param(operator_pool_fqe,
                                                     existing_parameters,
                                                     initial_wf, opt_method,
                                                                opt_options=opt_options)
                existing_parameters = new_parameters.tolist()

            if self.verbose:
                print(iteration, current_e, np.max(np.abs(acse_residual)), len(existing_parameters))
            self.energies.append(current_e)
            self.residuals.append(acse_residual)
            if np.max(np.abs(acse_residual)) < self.stopping_eps or np.abs(self.energies[-2] - self.energies[-1]) < self.delta_e_eps:
                break
            iteration += 1

<<<<<<< HEAD
    def adapt_vqe(self, initial_wf: fqe.Wavefunction,
                  opt_method: str='L-BFGS-B',
                  opt_options: Dict={},
                  v_reconstruct: bool=True,
                  num_ops_add: int=1):
=======
    def adapt_vqe(self, initial_wf: Wavefunction,
                  opt_method: str='L-BFGS-B'):
>>>>>>> 0dfebcff
        """
        Run ADAPT-VQE using

        Args:
            initial_wf: Initial wavefunction at the start of the calculation
            opt_method: scipy optimizer to use
            opt_options: options  for scipy optimizer
            v_reconstruct: use valdemoro reconstruction
            num_ops_add: add this many operators from the pool to the
                         wavefunction
        """
        operator_pool = []
        operator_pool_fqe: List[ABCHamiltonian] = []
        existing_parameters: List[float] = []
        self.gradients = []
        self.energies = [initial_wf.expectationValue(self.k2_fop)]
        iteration = 0
        while iteration < self.iter_max:
            # get current wavefunction
            wf = copy.deepcopy(initial_wf)
            for fqe_op, coeff in zip(operator_pool_fqe, existing_parameters):
                wf = wf.time_evolve(coeff, fqe_op)

            # calculate rdms for grad
<<<<<<< HEAD
            opdm, tpdm = wf.sector((self.nele, self.sz)).get_openfermion_rdms()
            if v_reconstruct:
                d3 = 6 * valdemaro_reconstruction_functional(tpdm / 2, self.nele)
            else:
                d3 = wf.sector((self.nele, self.sz)).get_three_pdm()
=======
            _, tpdm = wf.sector((self.nele, self.sz)).get_openfermion_rdms()
            d3 = wf.sector((self.nele, self.sz)).get_three_pdm()
>>>>>>> 0dfebcff
            # get ACSE Residual and 2-RDM gradient
            acse_residual = two_rdo_commutator_symm(
                self.reduced_ham.two_body_tensor, tpdm,
                d3)
            one_body_residual = one_rdo_commutator_symm(
                self.reduced_ham.two_body_tensor, tpdm)

            # calculate grad of each operator in the pool
            pool_grad = []
            for operator in self.operator_pool.op_pool:
                grad_val = 0
                for op_term, coeff in operator.terms.items():
                    idx = [xx[0] for xx in op_term]
                    if len(idx) == 4:
                        grad_val += acse_residual[tuple(idx)] * coeff
                    elif len(idx) == 2:
                        grad_val += one_body_residual[tuple(idx)] * coeff
                pool_grad.append(grad_val)

            # max_grad_term_idx = np.argmax(np.abs(pool_grad))
            max_grad_terms_idx = np.argsort(np.abs(pool_grad))[::-1][:num_ops_add]

            # operator_pool.append(self.operator_pool.op_pool[max_grad_term_idx])
            pool_terms = [self.operator_pool.op_pool[i] for i in max_grad_terms_idx]
            operator_pool.extend(pool_terms)
            fqe_op = []
            for f_op in pool_terms:
                fqe_op.append(build_hamiltonian(1j * f_op, self.sdim,
                                                conserve_number=True))
            # fqe_op = build_hamiltonian(
            #     1j * self.operator_pool.op_pool[max_grad_term_idx], self.sdim,
            #     conserve_number=True)
            #  operator_pool_fqe.append(fqe_op)
            operator_pool_fqe.extend(fqe_op)
            # existing_parameters.append(0)
            existing_parameters.extend([0] * len(fqe_op))

            new_parameters, current_e = self.optimize_param(operator_pool_fqe,
                                                            existing_parameters,
                                                            initial_wf,
                                                            opt_method,
                                                            opt_options=opt_options)
            existing_parameters = new_parameters.tolist()
            if self.verbose:
                print(iteration, current_e, max(np.abs(pool_grad)))
            self.energies.append(current_e)
            self.gradients.append(pool_grad)
            if max(np.abs(pool_grad)) < self.stopping_eps or np.abs(self.energies[-2] - self.energies[-1]) < self.delta_e_eps:
                break
            iteration += 1

    def optimize_param(self, pool: Union[
        List[of.FermionOperator], List[ABCHamiltonian]],
                       existing_params: Union[List, np.ndarray],
<<<<<<< HEAD
                       initial_wf: fqe.Wavefunction,
                       opt_method: str,
                       opt_options: Dict={}) -> fqe.wavefunction:
=======
                       initial_wf: Wavefunction,
                       opt_method: str) -> Tuple[np.ndarray, float]:
>>>>>>> 0dfebcff
        """Optimize a wavefunction given a list of generators

        Args:
            pool: generators of rotation
            existing_params: parameters for the generators
            initial_wf: initial wavefunction
            opt_method: Scpy.optimize method
        """
        def cost_func(params):
            assert len(params) == len(pool)
            # compute wf for function call
            wf = copy.deepcopy(initial_wf)
            start_time = time.time()
            for op, coeff in zip(pool, params):
                if np.isclose(coeff, 0):
                    continue
                if isinstance(op, (ABCHamiltonian, SumOfSquaresTrotter)):
                    fqe_op = op
                else:
                    print("Found a OF Hamiltonian")
                    fqe_op = build_hamiltonian(1j * op, self.sdim,
                                               conserve_number=True)
                if isinstance(fqe_op, ABCHamiltonian):
                    wf = wf.time_evolve(coeff, fqe_op)
                elif isinstance(fqe_op, SumOfSquaresTrotter):
                    # this is for SumOfSquaresTrotter
                    for dm in range(fqe_op.trotterization):
                        for sos_op in fqe_op.fqe_fops:
                            wf = wf.time_evolve(coeff / fqe_op.trotterization,
                                                sos_op)
                else:
                    raise ValueError("Can't evolve operator type {}".format(type(fqe_op)))

            end_time = time.time()
            print("cost_function eval time {: 5.5f}".format(end_time - start_time), end='\n')

            start_time = time.time()
            # compute gradients
            grad_vec = np.zeros(len(params), dtype=np.complex128)
<<<<<<< HEAD
            # avoid extra gradient computation if we can
            if opt_method not in ['Nelder-Mead', 'COBYLA']:
                for pidx, p in enumerate(params):
                    # evolve e^{iG_{n-1}g_{n-1}}e^{iG_{n-2}g_{n-2}}G_{n-3}e^{-G_{n-3}g_{n-3}...|0>
                    grad_wf = copy.deepcopy(initial_wf)
                    for gidx, (op, coeff) in enumerate(zip(pool, params)):
                        if isinstance(op, ABCHamiltonian):
                            fqe_op = op
                        else:
                            fqe_op = build_hamiltonian(1j * op, self.sdim,
                                                       conserve_number=True)
                        if not np.isclose(coeff, 0):
                            grad_wf = grad_wf.time_evolve(coeff, fqe_op)
                            # if looking at the pth parameter then apply the operator
                            # to the state
                        if gidx == pidx:
                            grad_wf = grad_wf.apply(fqe_op)

                    # grad_val = grad_wf.expectationValue(self.elec_hamil, brawfn=wf)
                    grad_val = grad_wf.expectationValue(self.k2_fop, brawfn=wf)

                    grad_vec[pidx] = -1j * grad_val + 1j * grad_val.conj()
                    assert np.isclose(grad_vec[pidx].imag, 0)
            end_time = time.time()
            # print("grad eval time {: 5.5f}".format(end_time - start_time) +
            #       "\tgtol {: 5.5f}".format(np.linalg.norm(grad_vec)))
            # return wf.expectationValue(self.elec_hamil).real, np.array(
            #     grad_vec.real, order='F')
            return wf.expectationValue(self.k2_fop).real, np.array(
=======
            for pidx in range(len(params)):
                # evolve e^{iG_{n-1}g_{n-1}}e^{iG_{n-2}g_{n-2}}G_{n-3}e^{-G_{n-3}g_{n-3}...|0>
                grad_wf = copy.deepcopy(initial_wf)
                for gidx, (op, coeff) in enumerate(zip(pool, params)):
                    if isinstance(op, ABCHamiltonian):
                        fqe_op = op
                    else:
                        fqe_op = build_hamiltonian(1j * op, self.sdim,
                                                   conserve_number=True)
                    grad_wf = grad_wf.time_evolve(coeff, fqe_op)
                    # if looking at the pth parameter then apply the operator
                    # to the state
                    if gidx == pidx:
                        grad_wf = grad_wf.apply(fqe_op)

                grad_val = grad_wf.expectationValue(self.elec_hamil, brawfn=wf)

                grad_vec[pidx] = -1j * grad_val + 1j * grad_val.conj()
                assert np.isclose(grad_vec[pidx].imag, 0)
            return wf.expectationValue(self.elec_hamil).real, np.array(
>>>>>>> 0dfebcff
                grad_vec.real, order='F')

        total_start = time.time()
        res = sp.optimize.minimize(cost_func, existing_params,
                                   method=opt_method, jac=True,
                                   options=opt_options)
        total_end = time.time()
        print(res)
        print("Total opt time {: 5.5f}".format(total_end - total_start))
        return res.x, res.fun<|MERGE_RESOLUTION|>--- conflicted
+++ resolved
@@ -13,11 +13,7 @@
 #   limitations under the License.
 
 """Infrastructure for ADAPT VQE algorithm"""
-<<<<<<< HEAD
-from typing import List, Union, Dict
-=======
 from typing import List, Tuple, Union
->>>>>>> 0dfebcff
 import copy
 
 from itertools import product
@@ -30,11 +26,6 @@
 from openfermion.chem.molecular_data import spinorb_from_spatial
 
 from fqe.hamiltonians.restricted_hamiltonian import RestrictedHamiltonian
-<<<<<<< HEAD
-from fqe.hamiltonians.general_hamiltonian import General as \
-    GeneralFQEHamiltonian
-=======
->>>>>>> 0dfebcff
 from fqe.hamiltonians.hamiltonian import Hamiltonian as ABCHamiltonian
 from fqe.fqe_decorators import build_hamiltonian
 from fqe.algorithm.brillouin_calculator import (
@@ -42,14 +33,10 @@
     two_rdo_commutator_symm,
     one_rdo_commutator_symm,
 )
-<<<<<<< HEAD
 from fqe.algorithm.generalized_doubles_factorization import \
     doubles_factorization
 
-import time
-
-from uthc.thc import UTHC
-from uthc.jax_givens import GivensNetwork
+from fqe.wavefunction import Wavefunction
 
 
 def valdemaro_reconstruction_functional(tpdm, n_electrons, true_opdm=None):
@@ -68,10 +55,6 @@
     unconnected_tpdm = of.wedge(opdm, opdm, (1, 1), (1, 1))
     unconnected_d3 = of.wedge(opdm, unconnected_tpdm, (1, 1), (2, 2))
     return 3 * of.wedge(tpdm, opdm, (2, 2), (1, 1)) - 2 * unconnected_d3
-=======
-from fqe.algorithm.generalized_doubles_factorization import doubles_factorization
-from fqe.wavefunction import Wavefunction
->>>>>>> 0dfebcff
 
 
 class OperatorPool:
@@ -230,12 +213,7 @@
         self.stopping_eps = stopping_epsilon
         self.delta_e_eps = delta_e_eps
 
-<<<<<<< HEAD
-    def vbc(self, initial_wf: fqe.Wavefunction,
-            update_rank=None,
-=======
     def vbc(self, initial_wf: Wavefunction, update_rank=None,
->>>>>>> 0dfebcff
             opt_method: str='L-BFGS-B',
             opt_options: Dict={},
             num_opt_var=None,
@@ -273,15 +251,10 @@
         self.num_opt_var = num_opt_var
         nso = 2 * self.sdim
         operator_pool = []
-<<<<<<< HEAD
-        operator_pool_fqe = []
-        existing_parameters = []
-        self.energies = [initial_wf.expectationValue(self.k2_fop)]
-=======
         operator_pool_fqe: List[ABCHamiltonian] = []
         existing_parameters: List[float] = []
         self.energies = []
->>>>>>> 0dfebcff
+        self.energies = [initial_wf.expectationValue(self.k2_fop)]
         self.residuals = []
         iteration = 0
         while iteration < self.iter_max:
@@ -300,16 +273,12 @@
                     wf = wf.time_evolve(coeff, fqe_op)
 
             # calculate rdms for grad
-<<<<<<< HEAD
-            opdm, tpdm = wf.sector((self.nele, self.sz)).get_openfermion_rdms()
+            _, tpdm = wf.sector((self.nele, self.sz)).get_openfermion_rdms()
             if v_reconstruct:
                 d3 = 6 * valdemaro_reconstruction_functional(tpdm / 2, self.nele)
             else:
                 d3 = wf.sector((self.nele, self.sz)).get_three_pdm()
-=======
-            _, tpdm = wf.sector((self.nele, self.sz)).get_openfermion_rdms()
-            d3 = wf.sector((self.nele, self.sz)).get_three_pdm()
->>>>>>> 0dfebcff
+
             # get ACSE Residual and 2-RDM gradient
             acse_residual = two_rdo_commutator_symm(
                 self.reduced_ham.two_body_tensor, tpdm,
@@ -500,16 +469,11 @@
                 break
             iteration += 1
 
-<<<<<<< HEAD
     def adapt_vqe(self, initial_wf: fqe.Wavefunction,
                   opt_method: str='L-BFGS-B',
                   opt_options: Dict={},
                   v_reconstruct: bool=True,
                   num_ops_add: int=1):
-=======
-    def adapt_vqe(self, initial_wf: Wavefunction,
-                  opt_method: str='L-BFGS-B'):
->>>>>>> 0dfebcff
         """
         Run ADAPT-VQE using
 
@@ -534,16 +498,12 @@
                 wf = wf.time_evolve(coeff, fqe_op)
 
             # calculate rdms for grad
-<<<<<<< HEAD
-            opdm, tpdm = wf.sector((self.nele, self.sz)).get_openfermion_rdms()
+            _, tpdm = wf.sector((self.nele, self.sz)).get_openfermion_rdms()
             if v_reconstruct:
                 d3 = 6 * valdemaro_reconstruction_functional(tpdm / 2, self.nele)
             else:
                 d3 = wf.sector((self.nele, self.sz)).get_three_pdm()
-=======
-            _, tpdm = wf.sector((self.nele, self.sz)).get_openfermion_rdms()
-            d3 = wf.sector((self.nele, self.sz)).get_three_pdm()
->>>>>>> 0dfebcff
+
             # get ACSE Residual and 2-RDM gradient
             acse_residual = two_rdo_commutator_symm(
                 self.reduced_ham.two_body_tensor, tpdm,
@@ -598,14 +558,9 @@
     def optimize_param(self, pool: Union[
         List[of.FermionOperator], List[ABCHamiltonian]],
                        existing_params: Union[List, np.ndarray],
-<<<<<<< HEAD
                        initial_wf: fqe.Wavefunction,
                        opt_method: str,
-                       opt_options: Dict={}) -> fqe.wavefunction:
-=======
-                       initial_wf: Wavefunction,
-                       opt_method: str) -> Tuple[np.ndarray, float]:
->>>>>>> 0dfebcff
+                       opt_options: Dict={}) ->  Tuple[np.ndarray, float]:
         """Optimize a wavefunction given a list of generators
 
         Args:
@@ -645,7 +600,6 @@
             start_time = time.time()
             # compute gradients
             grad_vec = np.zeros(len(params), dtype=np.complex128)
-<<<<<<< HEAD
             # avoid extra gradient computation if we can
             if opt_method not in ['Nelder-Mead', 'COBYLA']:
                 for pidx, p in enumerate(params):
@@ -674,30 +628,8 @@
             #       "\tgtol {: 5.5f}".format(np.linalg.norm(grad_vec)))
             # return wf.expectationValue(self.elec_hamil).real, np.array(
             #     grad_vec.real, order='F')
-            return wf.expectationValue(self.k2_fop).real, np.array(
-=======
-            for pidx in range(len(params)):
-                # evolve e^{iG_{n-1}g_{n-1}}e^{iG_{n-2}g_{n-2}}G_{n-3}e^{-G_{n-3}g_{n-3}...|0>
-                grad_wf = copy.deepcopy(initial_wf)
-                for gidx, (op, coeff) in enumerate(zip(pool, params)):
-                    if isinstance(op, ABCHamiltonian):
-                        fqe_op = op
-                    else:
-                        fqe_op = build_hamiltonian(1j * op, self.sdim,
-                                                   conserve_number=True)
-                    grad_wf = grad_wf.time_evolve(coeff, fqe_op)
-                    # if looking at the pth parameter then apply the operator
-                    # to the state
-                    if gidx == pidx:
-                        grad_wf = grad_wf.apply(fqe_op)
-
-                grad_val = grad_wf.expectationValue(self.elec_hamil, brawfn=wf)
-
-                grad_vec[pidx] = -1j * grad_val + 1j * grad_val.conj()
-                assert np.isclose(grad_vec[pidx].imag, 0)
-            return wf.expectationValue(self.elec_hamil).real, np.array(
->>>>>>> 0dfebcff
-                grad_vec.real, order='F')
+            return (wf.expectationValue(self.k2_fop).real,
+                    np.array(grad_vec.real, order='F'))
 
         total_start = time.time()
         res = sp.optimize.minimize(cost_func, existing_params,
